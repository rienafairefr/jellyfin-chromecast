import { JellyfinApi } from './components/jellyfinApi';
<<<<<<< HEAD
import { DocumentManager } from './components/documentManager';
import { PlaybackManager } from './components/playbackManager';

=======
>>>>>>> 5752403c
import { BaseItemDtoQueryResult } from './api/generated/models/base-item-dto-query-result';
import { PlaybackProgressInfo } from './api/generated/models/playback-progress-info';
import { MediaSourceInfo } from './api/generated/models/media-source-info';
import { BaseItemDto } from './api/generated/models/base-item-dto';
import { BaseItemPerson } from './api/generated/models/base-item-person';
import { UserDto } from './api/generated/models/user-dto';
<<<<<<< HEAD
import { GlobalScope, BusMessage, ItemQuery, AppStatus } from './types/global';

export const TicksPerSecond = 10000000
=======
import { BusMessage, ItemIndex, ItemQuery } from './types/global';
import { PlaybackState } from './components/playbackManager';
>>>>>>> 5752403c

/**
 * Get current playback position in ticks, adjusted for server seeking
 *
 * @param state - playback state.
 * @returns position in ticks
 */
<<<<<<< HEAD
export function getCurrentPositionTicks($scope: GlobalScope): number {
    let positionTicks = window.playerManager.getCurrentTimeSec() * TicksPerSecond;
=======
export function getCurrentPositionTicks(state: PlaybackState): number {
    let positionTicks = window.playerManager.getCurrentTimeSec() * 10000000;
>>>>>>> 5752403c
    const mediaInformation = window.playerManager.getMediaInformation();

    if (mediaInformation && !mediaInformation.customData.canClientSeek) {
        positionTicks += state.startPositionTicks || 0;
    }

    return positionTicks;
}

/**
 * Get parameters used for playback reporting
 *
 * @param state - playback state.
 * @returns progress information for use with the reporting APIs
 */
export function getReportingParams(state: PlaybackState): PlaybackProgressInfo {
    /* Math.round() calls:
     * on 10.7, any floating point will give an API error,
     * so it's actually really important to make sure that
     * those fields are always rounded.
     */
    return {
        AudioStreamIndex: state.audioStreamIndex,
        CanSeek: state.canSeek,
        IsMuted: window.volume.muted,
        IsPaused:
            window.playerManager.getPlayerState() ===
            cast.framework.messages.PlayerState.PAUSED,
        ItemId: state.itemId,
        LiveStreamId: state.liveStreamId,
        MediaSourceId: state.mediaSourceId,
        PlayMethod: state.playMethod,
        PlaySessionId: state.playSessionId,
        PositionTicks: Math.round(getCurrentPositionTicks(state)),
        RepeatMode: window.repeatMode,
        SubtitleStreamIndex: state.subtitleStreamIndex,
        VolumeLevel: Math.round(window.volume.level * 100)
    };
}

/**
 * This is used in playback reporting to find out information
 * about the item that is currently playing. This is sent over the cast protocol over to
 * the connected client (or clients?).
 *
 * @param playbackState - playback state.
 * @param reportingData - object full of random information
 * @returns lots of data for the connected client
 */
export function getSenderReportingData(
    playbackState: PlaybackState,
    reportingData: PlaybackProgressInfo
): any {
    const state: any = {
        ItemId: reportingData.ItemId,
        PlayState: reportingData,
        QueueableMediaTypes: ['Audio', 'Video']
    };

    state.NowPlayingItem = {
        Id: reportingData.ItemId,
        RunTimeTicks: playbackState.runtimeTicks
    };

    const item = playbackState.item;

    if (item) {
        const nowPlayingItem = state.NowPlayingItem;

        nowPlayingItem.ServerId = item.ServerId;
        nowPlayingItem.Chapters = item.Chapters || [];

        // TODO: Fill these
        const mediaSource = item.MediaSources?.filter((m: any) => {
            return m.Id == reportingData.MediaSourceId;
        })[0];

        nowPlayingItem.MediaStreams = mediaSource
            ? mediaSource.MediaStreams
            : [];

        nowPlayingItem.MediaType = item.MediaType;
        nowPlayingItem.Type = item.Type;
        nowPlayingItem.Name = item.Name;

        nowPlayingItem.IndexNumber = item.IndexNumber;
        nowPlayingItem.IndexNumberEnd = item.IndexNumberEnd;
        nowPlayingItem.ParentIndexNumber = item.ParentIndexNumber;
        nowPlayingItem.ProductionYear = item.ProductionYear;
        nowPlayingItem.PremiereDate = item.PremiereDate;
        nowPlayingItem.SeriesName = item.SeriesName;
        nowPlayingItem.Album = item.Album;
        nowPlayingItem.Artists = item.Artists;

        const imageTags = item.ImageTags || {};

        if (item.SeriesPrimaryImageTag) {
            nowPlayingItem.PrimaryImageItemId = item.SeriesId;
            nowPlayingItem.PrimaryImageTag = item.SeriesPrimaryImageTag;
        } else if (imageTags.Primary) {
            nowPlayingItem.PrimaryImageItemId = item.Id;
            nowPlayingItem.PrimaryImageTag = imageTags.Primary;
        } else if (item.AlbumPrimaryImageTag) {
            nowPlayingItem.PrimaryImageItemId = item.AlbumId;
            nowPlayingItem.PrimaryImageTag = item.AlbumPrimaryImageTag;
        }

        if (item.BackdropImageTags && item.BackdropImageTags.length) {
            nowPlayingItem.BackdropItemId = item.Id;
            nowPlayingItem.BackdropImageTag = item.BackdropImageTags[0];
        } else if (
            item.ParentBackdropImageTags &&
            item.ParentBackdropImageTags.length
        ) {
            nowPlayingItem.BackdropItemId = item.ParentBackdropItemId;
            nowPlayingItem.BackdropImageTag = item.ParentBackdropImageTags[0];
        }

        if (imageTags.Thumb) {
            nowPlayingItem.ThumbItemId = item.Id;
            nowPlayingItem.ThumbImageTag = imageTags.Thumb;
        }

        if (imageTags.Logo) {
            nowPlayingItem.LogoItemId = item.Id;
            nowPlayingItem.LogoImageTag = imageTags.Logo;
        } else if (item.ParentLogoImageTag) {
            nowPlayingItem.LogoItemId = item.ParentLogoItemId;
            nowPlayingItem.LogoImageTag = item.ParentLogoImageTag;
        }

<<<<<<< HEAD
        if ($scope.playNextItem) {
            const nextItemInfo = PlaybackManager.getNextPlaybackItemInfo();
=======
        if (playbackState.playNextItemBool) {
            const nextItemInfo = getNextPlaybackItemInfo();
>>>>>>> 5752403c

            if (nextItemInfo) {
                state.NextMediaType = nextItemInfo.item.MediaType;
            }
        }
    }

    return state;
}

/**
<<<<<<< HEAD
 * Attempt to clean the receiver state.
 *
 * @param $scope - global context variable
 */
export function resetPlaybackScope($scope: GlobalScope): void {
    DocumentManager.setAppStatus(AppStatus.Waiting);

    $scope.startPositionTicks = 0;
    DocumentManager.setWaitingBackdrop(null, null);
    $scope.mediaType = '';
    $scope.itemId = '';

    $scope.audioStreamIndex = null;
    $scope.subtitleStreamIndex = null;
    $scope.mediaSource = null;
    $scope.mediaSourceId = '';
    $scope.PlaybackMediaSource = null;

    $scope.playMethod = '';
    $scope.canSeek = false;
    $scope.isChangingStream = false;
    $scope.playNextItem = true;

    $scope.item = null;
    $scope.liveStreamId = '';
    $scope.playSessionId = '';

    // Detail content
    DocumentManager.setLogo(null);
    DocumentManager.setDetailImage(null);
}

/**
=======
>>>>>>> 5752403c
 * Create CAF-native metadata for a given item
 *
 * @param item - item to look up
 * @returns one of the metadata classes in cast.framework.messages.*Metadata
 */
export function getMetadata(item: BaseItemDto): any {
    let metadata: any;
    let posterUrl = '';

    if (item.SeriesPrimaryImageTag) {
        posterUrl = JellyfinApi.createUrl(
            `Items/${item.SeriesId}/Images/Primary?tag=${item.SeriesPrimaryImageTag}`
        );
    } else if (item.AlbumPrimaryImageTag) {
        posterUrl = JellyfinApi.createUrl(
            `Items/${item.AlbumId}/Images/Primary?tag=${item.AlbumPrimaryImageTag}`
        );
    } else if (item.ImageTags?.Primary) {
        posterUrl = JellyfinApi.createUrl(
            `Items/${item.Id}/Images/Primary?tag=${item.ImageTags.Primary}`
        );
    }

    if (item.Type == 'Episode') {
        metadata = new cast.framework.messages.TvShowMediaMetadata();
        metadata.seriesTitle = item.SeriesName;

        if (item.PremiereDate) {
            metadata.originalAirdate = parseISO8601Date(
                item.PremiereDate
            ).toISOString();
        }

        if (item.IndexNumber != null) {
            metadata.episode = item.IndexNumber;
        }

        if (item.ParentIndexNumber != null) {
            metadata.season = item.ParentIndexNumber;
        }
    } else if (item.Type == 'Photo') {
        metadata = new cast.framework.messages.PhotoMediaMetadata();

        if (item.PremiereDate) {
            metadata.creationDateTime = parseISO8601Date(
                item.PremiereDate
            ).toISOString();
        }
        // TODO more metadata?
    } else if (item.Type == 'Audio') {
        metadata = new cast.framework.messages.MusicTrackMediaMetadata();
        metadata.songName = item.Name;
        metadata.artist =
            item.Artists && item.Artists.length ? item.Artists.join(', ') : '';
        metadata.albumArtist = item.AlbumArtist;
        metadata.albumName = item.Album;

        if (item.PremiereDate) {
            metadata.releaseDate = parseISO8601Date(
                item.PremiereDate
            ).toISOString();
        }

        if (item.IndexNumber != null) {
            metadata.trackNumber = item.IndexNumber;
        }

        if (item.ParentIndexNumber != null) {
            metadata.discNumber = item.ParentIndexNumber;
        }

        // previously: p.PersonType == 'Type'.. wtf?
        const composer = (item.People || []).filter(
            (p: BaseItemPerson) => p.Type == 'Composer'
        )[0];

        if (composer) {
            metadata.composer = composer.Name;
        }
    } else if (item.Type == 'Movie') {
        metadata = new cast.framework.messages.MovieMediaMetadata();

        if (item.PremiereDate) {
            metadata.releaseDate = parseISO8601Date(
                item.PremiereDate
            ).toISOString();
        }
    } else {
        metadata = new cast.framework.messages.GenericMediaMetadata();

        if (item.PremiereDate) {
            metadata.releaseDate = parseISO8601Date(
                item.PremiereDate
            ).toISOString();
        }

        if (item.Studios && item.Studios.length) {
            metadata.studio = item.Studios[0];
        }
    }

    metadata.title = item.Name ?? '????';
    metadata.images = [new cast.framework.messages.Image(posterUrl)];

    return metadata;
}

/**
 * Check if a media source is an HLS stream
 *
 * @param mediaSource
 * @returns 
 */
export function isHlsStream(mediaSource: MediaSourceInfo) {
    return mediaSource.TranscodingSubProtocol == 'hls'
}

/**
 * Create the necessary information about an item
 * needed for playback
 *
 * @param item - Item to play
 * @param mediaSource - MediaSourceInfo for the item
 * @param startPosition - Where to seek to (possibly server seeking)
 * @returns object with enough information to start playback
 */
export function createStreamInfo(
    item: BaseItemDto,
    mediaSource: MediaSourceInfo,
    startPosition: number | null
): any {
    let mediaUrl;
    let contentType;

    // server seeking
    const startPositionInSeekParam = startPosition
        ? ticksToSeconds(startPosition)
        : 0;
    const seekParam = startPositionInSeekParam
        ? `#t=${startPositionInSeekParam}`
        : '';

    let isStatic = false;
    let streamContainer = mediaSource.Container;

    let playerStartPositionTicks = 0;

    const type = item.MediaType?.toLowerCase();

    if (type == 'video') {
        contentType = `video/${mediaSource.Container}`;

        if (mediaSource.SupportsDirectPlay) {
            mediaUrl = mediaSource.Path;
            isStatic = true;
        } else if (mediaSource.SupportsDirectStream) {
            mediaUrl = JellyfinApi.createUrl(
                `videos/${item.Id}/stream.${mediaSource.Container}?mediaSourceId=${mediaSource.Id}&api_key=${JellyfinApi.accessToken}&static=true${seekParam}`
            );
            isStatic = true;
            playerStartPositionTicks = startPosition || 0;
        } else {
            // TODO deal with !TranscodingUrl
            mediaUrl = JellyfinApi.createUrl(
                <string>mediaSource.TranscodingUrl
            );

            if (isHlsStream(mediaSource)) {
                mediaUrl += seekParam;
                playerStartPositionTicks = startPosition || 0;
                contentType = 'application/x-mpegURL';
                streamContainer = 'm3u8';
            } else {
                contentType = `video/${mediaSource.TranscodingContainer}`;
                streamContainer = mediaSource.TranscodingContainer;

                if (
                    mediaUrl.toLowerCase().indexOf('copytimestamps=true') != -1
                ) {
                    startPosition = 0;
                }
            }
        }
    } else {
        contentType = `audio/${mediaSource.Container}`;

        if (mediaSource.SupportsDirectPlay) {
            mediaUrl = mediaSource.Path;
            isStatic = true;
            playerStartPositionTicks = startPosition || 0;
        } else {
            const isDirectStream = mediaSource.SupportsDirectStream;

            if (isDirectStream) {
                const outputContainer = (
                    mediaSource.Container || ''
                ).toLowerCase();

                mediaUrl = JellyfinApi.createUrl(
                    `Audio/${item.Id}/stream.${outputContainer}?mediaSourceId=${mediaSource.Id}&api_key=${JellyfinApi.accessToken}&static=true${seekParam}`
                );
                isStatic = true;
            } else {
                streamContainer = mediaSource.TranscodingContainer;
                contentType = `audio/${mediaSource.TranscodingContainer}`;

                // TODO deal with !TranscodingUrl
                mediaUrl = JellyfinApi.createUrl(
                    <string>mediaSource.TranscodingUrl
                );
            }
        }
    }

    // TODO: Remove the second half of the expression by supporting changing the mediaElement src dynamically.
    // It is a pain and will require unbinding all event handlers during the operation
    const canSeek = (mediaSource.RunTimeTicks || 0) > 0;

    const info: any = {
        audioStreamIndex: mediaSource.DefaultAudioStreamIndex,
        canClientSeek: isStatic || (canSeek && streamContainer == 'm3u8'),
        canSeek: canSeek,
        contentType: contentType,
        isStatic: isStatic,
        mediaSource: mediaSource,
        playerStartPositionTicks: playerStartPositionTicks,
        startPositionTicks: startPosition,
        streamContainer: streamContainer,
        subtitleStreamIndex: mediaSource.DefaultSubtitleStreamIndex,
        url: mediaUrl
    };

    const subtitleStreams =
        mediaSource.MediaStreams?.filter((stream: any) => {
            return stream.Type === 'Subtitle';
        }) ?? [];
    const subtitleTracks: Array<framework.messages.Track> = [];

    subtitleStreams.forEach((subtitleStream: any) => {
        if (subtitleStream.DeliveryUrl === undefined) {
            /* The CAF v3 player only supports vtt currently,
             * SRT subs can be "transcoded" to vtt by jellyfin.
             * The server will do that in accordance with the device profiles and
             * give us a DeliveryUrl if that is the case.
             * Support for more could be added with a custom implementation
             **/
            return;
        }

        const textStreamUrl = subtitleStream.IsExternalUrl
            ? subtitleStream.DeliveryUrl
            : JellyfinApi.createUrl(subtitleStream.DeliveryUrl);

        const track = new cast.framework.messages.Track(
            info.subtitleStreamIndex,
            cast.framework.messages.TrackType.TEXT
        );

        track.trackId = subtitleStream.Index;
        track.trackContentId = textStreamUrl;
        track.language = subtitleStream.Language;
        track.name = subtitleStream.DisplayTitle;
        // TODO this should not be hardcoded but we only support VTT currently
        track.trackContentType = 'text/vtt';
        track.subtype = cast.framework.messages.TextTrackType.SUBTITLES;
        subtitleTracks.push(track);
        console.log(`Subtitle url: ${info.subtitleStreamUrl}`);
    });

    info.tracks = subtitleTracks;

    return info;
}

/**
 * Get stream by its index while making a type assertion
 *
 * @param streams - array streams to consider
 * @param type - type of stream
 * @param index - index of stream
 * @returns first first matching stream
 */
export function getStreamByIndex(
    streams: Array<any>,
    type: string,
    index: number
): any {
    return streams.filter((s) => {
        return s.Type == type && s.Index == index;
    })[0];
}

// defined for use in the 3 next functions
const requiredItemFields = 'MediaSources,Chapters';

/**
 * Get a random selection of items given one item,
 * this item can be a music artist item, or a music genre item,
 * or something else. If something else it searches for child items
 * of the provided one.
 *
 * It's used only in maincomponents.shuffle.
 *
 * TODO: JellyfinApi.userId should be fine for this.
 *
 * @param userId - User ID to look up items with
 * @param item - Parent item of shuffle search
 * @returns items for the queue
 */
export function getShuffleItems(
    userId: string,
    item: BaseItemDto
): Promise<BaseItemDtoQueryResult> {
    const query: ItemQuery = {
        Fields: requiredItemFields,
        Filters: 'IsNotFolder',
        Limit: 50,
        Recursive: true,
        SortBy: 'Random',
        UserId: userId
    };

    if (item.Type == 'MusicArtist') {
        query.MediaTypes = 'Audio';
        query.ArtistIds = item.Id;
    } else if (item.Type == 'MusicGenre') {
        query.MediaTypes = 'Audio';
        query.Genres = item.Name ?? undefined;
    } else {
        query.ParentId = item.Id;
    }

    return getItemsForPlayback(userId, query);
}

/**
 * Get an "Instant Mix" given an item, which can be a
 * music artist, genre, album, playlist
 *
 * TODO: JellyfinApi.userId should be fine for this.
 *
 * @param userId - User ID to look up items with
 * @param item - Parent item of the search
 * @returns items for the queue
 */
export async function getInstantMixItems(
    userId: string,
    item: BaseItemDto
): Promise<BaseItemDtoQueryResult> {
    const query: any = {
        Fields: requiredItemFields,
        Limit: 50,
        UserId: userId
    };

    let url: string | null = null;

    if (item.Type == 'MusicArtist') {
        url = 'Artists/InstantMix';
        query.Id = item.Id;
    } else if (item.Type == 'MusicGenre') {
        url = 'MusicGenres/InstantMix';
        query.Id = item.Id;
    } else if (item.Type == 'MusicAlbum') {
        url = `Albums/${item.Id}/InstantMix`;
    } else if (item.Type == 'Audio') {
        url = `Songs/${item.Id}/InstantMix`;
    } else if (item.Type == 'Playlist') {
        url = `Playlists/${item.Id}/InstantMix`;
    }

    if (url) {
        return JellyfinApi.authAjax(url, {
            dataType: 'json',
            query: query,
            type: 'GET'
        });
    } else {
        throw new Error(`InstantMix: Unknown item type: ${item.Type}`);
    }
}

/**
 * Get items to be played back
 *
 * @param userId - user for the search
 * @param query - specification on what to search for
 * @returns items to be played back
 */
export async function getItemsForPlayback(
    userId: string,
    query: ItemQuery
): Promise<BaseItemDtoQueryResult> {
    query.UserId = userId;
    query.Limit = query.Limit || 100;
    query.Fields = requiredItemFields;
    query.ExcludeLocationTypes = 'Virtual';

    if (query.Ids && query.Ids.split(',').length == 1) {
        const item = await JellyfinApi.authAjaxUser(
            `Items/${query.Ids.split(',')[0]}`,
            {
                dataType: 'json',
                type: 'GET'
            }
        );

        return {
            Items: [item],
            TotalRecordCount: 1
        };
    } else {
        return JellyfinApi.authAjaxUser('Items', {
            dataType: 'json',
            query: query,
            type: 'GET'
        });
    }
}

/**
 * Get episodes for a show given by seriesId
 *
 * @param userId - userid to use
 * @param seriesId - series to look up
 * @param query - query parameters to build on
 * @returns episode items
 */
export function getEpisodesForPlayback(
    userId: string,
    seriesId: string,
    query: ItemQuery = {}
): Promise<BaseItemDtoQueryResult> {
    query.UserId = userId;
    query.Fields = requiredItemFields;
    query.ExcludeLocationTypes = 'Virtual';

    return JellyfinApi.authAjax(`Shows/${seriesId}/Episodes`, {
        dataType: 'json',
        query: query,
        type: 'GET'
    });
}

/**
 * Get intros for a given item. This item should be a video
 * type for this to make sense
 *
 * @param firstItem - item to get intros for
 * @returns intro items
 */
export function getIntros(
    firstItem: BaseItemDto
): Promise<BaseItemDtoQueryResult> {
    return JellyfinApi.authAjaxUser(`Items/${firstItem.Id}/Intros`, {
        dataType: 'json',
        type: 'GET'
    });
}

/**
 * Get user object for the current user
 *
 * @returns user object
 */
export function getUser(): Promise<UserDto> {
    return JellyfinApi.authAjaxUser('', {
        dataType: 'json',
        type: 'GET'
    });
}

/**
 * Process a list of items for playback
 * by resolving things like folders to playable items.
 *
 *
 * @param userId - userId to use
 * @param items - items to resolve
 * @param smart - If enabled it will try to find the next episode given the current one,
 * if the connected user has enabled that in their settings
 * @returns Promise for search result containing items to play
 */
export async function translateRequestedItems(
    userId: string,
    items: Array<BaseItemDto>,
    smart = false
): Promise<BaseItemDtoQueryResult> {
    const firstItem = items[0];

    if (firstItem.Type == 'Playlist') {
        return await getItemsForPlayback(userId, {
            ParentId: firstItem.Id
        });
    } else if (firstItem.Type == 'MusicArtist') {
        return await getItemsForPlayback(userId, {
            ArtistIds: firstItem.Id,
            Filters: 'IsNotFolder',
            MediaTypes: 'Audio',
            Recursive: true,
            SortBy: 'SortName'
        });
    } else if (firstItem.Type == 'MusicGenre') {
        return await getItemsForPlayback(userId, {
            Filters: 'IsNotFolder',
            Genres: firstItem.Name ?? undefined,
            MediaTypes: 'Audio',
            Recursive: true,
            SortBy: 'SortName'
        });
    } else if (firstItem.IsFolder) {
        return await getItemsForPlayback(userId, {
            Filters: 'IsNotFolder',
            MediaTypes: 'Audio,Video',
            ParentId: firstItem.Id,
            Recursive: true,
            SortBy: 'SortName'
        });
    } else if (smart && firstItem.Type == 'Episode' && items.length == 1) {
        const user = await getUser();

        if (!user.Configuration?.EnableNextEpisodeAutoPlay) {
            return {
                Items: items
            };
        }

        const result = await getItemsForPlayback(userId, {
            Ids: firstItem.Id
        });

        if (!result.Items || result.Items.length < 1) {
            return result;
        }

        const episode = result.Items[0];

        if (!episode.SeriesId) {
            return result;
        }

        const episodesResult = await getEpisodesForPlayback(
            userId,
            episode.SeriesId,
            {
                IsMissing: false,
                IsVirtualUnaired: false,
                UserId: userId
            }
        );

        let foundItem = false;

        episodesResult.Items = episodesResult.Items?.filter(
            (e: BaseItemDto) => {
                if (foundItem) {
                    return true;
                }

                if (e.Id == episode.Id) {
                    foundItem = true;

                    return true;
                }

                return false;
            }
        );

        episodesResult.TotalRecordCount = episodesResult.Items?.length || 0;

        return episodesResult;
    }

    return {
        Items: items
    };
}

/**
 * Parse a date.. Just a wrapper around new Date,
 * but could be useful to deal with weird date strings
 * in the future.
 *
 * @param date - string date to parse
 * @returns date object
 */
export function parseISO8601Date(date: string): Date {
    return new Date(date);
}

/**
 * Convert ticks to seconds
 * @param ticks - number of ticks to convert
 * @returns number of seconds
 */
export function ticksToSeconds(ticks: number): number {
    return ticks / TicksPerSecond
}

/**
 * Send a message over the custom message transport
 *
 * @param message - to send
 */
export function broadcastToMessageBus(message: BusMessage): void {
    window.castReceiverContext.sendCustomMessage(
        'urn:x-cast:com.connectsdk',
        window.senderId,
        message
    );
}

/**
 * Inform the cast sender that we couldn't connect
 */
export function broadcastConnectionErrorMessage(): void {
    broadcastToMessageBus({ message: '', type: 'connectionerror' });
}<|MERGE_RESOLUTION|>--- conflicted
+++ resolved
@@ -1,38 +1,23 @@
 import { JellyfinApi } from './components/jellyfinApi';
-<<<<<<< HEAD
 import { DocumentManager } from './components/documentManager';
-import { PlaybackManager } from './components/playbackManager';
-
-=======
->>>>>>> 5752403c
+import { PlaybackManager, PlaybackState } from './components/playbackManager';
 import { BaseItemDtoQueryResult } from './api/generated/models/base-item-dto-query-result';
 import { PlaybackProgressInfo } from './api/generated/models/playback-progress-info';
 import { MediaSourceInfo } from './api/generated/models/media-source-info';
 import { BaseItemDto } from './api/generated/models/base-item-dto';
 import { BaseItemPerson } from './api/generated/models/base-item-person';
 import { UserDto } from './api/generated/models/user-dto';
-<<<<<<< HEAD
-import { GlobalScope, BusMessage, ItemQuery, AppStatus } from './types/global';
+import { BusMessage, AppStatus, ItemQuery } from './types/global';
 
 export const TicksPerSecond = 10000000
-=======
-import { BusMessage, ItemIndex, ItemQuery } from './types/global';
-import { PlaybackState } from './components/playbackManager';
->>>>>>> 5752403c
-
 /**
  * Get current playback position in ticks, adjusted for server seeking
  *
  * @param state - playback state.
  * @returns position in ticks
  */
-<<<<<<< HEAD
-export function getCurrentPositionTicks($scope: GlobalScope): number {
+export function getCurrentPositionTicks(state: PlaybackState): number {
     let positionTicks = window.playerManager.getCurrentTimeSec() * TicksPerSecond;
-=======
-export function getCurrentPositionTicks(state: PlaybackState): number {
-    let positionTicks = window.playerManager.getCurrentTimeSec() * 10000000;
->>>>>>> 5752403c
     const mediaInformation = window.playerManager.getMediaInformation();
 
     if (mediaInformation && !mediaInformation.customData.canClientSeek) {
@@ -164,13 +149,8 @@
             nowPlayingItem.LogoImageTag = item.ParentLogoImageTag;
         }
 
-<<<<<<< HEAD
-        if ($scope.playNextItem) {
+        if (playbackState.playNextItemBool) {
             const nextItemInfo = PlaybackManager.getNextPlaybackItemInfo();
-=======
-        if (playbackState.playNextItemBool) {
-            const nextItemInfo = getNextPlaybackItemInfo();
->>>>>>> 5752403c
 
             if (nextItemInfo) {
                 state.NextMediaType = nextItemInfo.item.MediaType;
@@ -182,42 +162,6 @@
 }
 
 /**
-<<<<<<< HEAD
- * Attempt to clean the receiver state.
- *
- * @param $scope - global context variable
- */
-export function resetPlaybackScope($scope: GlobalScope): void {
-    DocumentManager.setAppStatus(AppStatus.Waiting);
-
-    $scope.startPositionTicks = 0;
-    DocumentManager.setWaitingBackdrop(null, null);
-    $scope.mediaType = '';
-    $scope.itemId = '';
-
-    $scope.audioStreamIndex = null;
-    $scope.subtitleStreamIndex = null;
-    $scope.mediaSource = null;
-    $scope.mediaSourceId = '';
-    $scope.PlaybackMediaSource = null;
-
-    $scope.playMethod = '';
-    $scope.canSeek = false;
-    $scope.isChangingStream = false;
-    $scope.playNextItem = true;
-
-    $scope.item = null;
-    $scope.liveStreamId = '';
-    $scope.playSessionId = '';
-
-    // Detail content
-    DocumentManager.setLogo(null);
-    DocumentManager.setDetailImage(null);
-}
-
-/**
-=======
->>>>>>> 5752403c
  * Create CAF-native metadata for a given item
  *
  * @param item - item to look up
@@ -329,7 +273,7 @@
  * Check if a media source is an HLS stream
  *
  * @param mediaSource
- * @returns 
+ * @returns
  */
 export function isHlsStream(mediaSource: MediaSourceInfo) {
     return mediaSource.TranscodingSubProtocol == 'hls'
@@ -359,6 +303,7 @@
     const seekParam = startPositionInSeekParam
         ? `#t=${startPositionInSeekParam}`
         : '';
+
 
     let isStatic = false;
     let streamContainer = mediaSource.Container;
@@ -452,8 +397,8 @@
 
     const subtitleStreams =
         mediaSource.MediaStreams?.filter((stream: any) => {
-            return stream.Type === 'Subtitle';
-        }) ?? [];
+        return stream.Type === 'Subtitle';
+    }) ?? [];
     const subtitleTracks: Array<framework.messages.Track> = [];
 
     subtitleStreams.forEach((subtitleStream: any) => {
@@ -463,7 +408,7 @@
              * The server will do that in accordance with the device profiles and
              * give us a DeliveryUrl if that is the case.
              * Support for more could be added with a custom implementation
-             **/
+             */
             return;
         }
 
