import {
    PlaybackProgressInfo,
    BaseItemDto,
    DeviceProfile,
    MediaSourceInfo,
    PlayRequest,
    LiveStreamResponse,
    BaseItemDtoQueryResult
} from '@jellyfin/client-axios';
import {
    getSenderReportingData,
    resetPlaybackScope,
    extend,
    broadcastToMessageBus
} from '../helpers';

import { GlobalScope } from '../types/global';
import { JellyfinApi } from './jellyfinApi';
<<<<<<< HEAD
=======
import { DocumentManager } from './documentManager';
>>>>>>> 571e453a

interface PlayRequestQuery extends PlayRequest {
    UserId?: string;
    StartTimeTicks?: number;
    MaxStreamingBitrate?: number;
    LiveStreamId?: string;
    ItemId?: string;
    PlaySessionId?: string;
}

let pingInterval: number;
let lastTranscoderPing = 0;

/**
 * Start the transcoder pinging.
 *
 * This is used to keep the transcode available during pauses
 *
 * @param $scope - global context
 * @param reportingParams - parameters to report to the server
 */
function restartPingInterval(
    $scope: GlobalScope,
    reportingParams: PlaybackProgressInfo
): void {
    stopPingInterval();

    if (reportingParams.PlayMethod == 'Transcode') {
        pingInterval = <any>setInterval(() => {
            pingTranscoder(reportingParams);
        }, 1000);
    }
}

/**
 * Stop the transcoder ping
 *
 * Needed to stop the pinging when it's not needed anymore
 */
export function stopPingInterval(): void {
    if (pingInterval !== 0) {
        clearInterval(pingInterval);
        pingInterval = 0;
    }
}

/**
 * Report to the server that playback has started.
 *
 * @param $scope - global scope
 * @param reportingParams - parameters to send to the server
 * @returns promise to wait for the request
 */
export function reportPlaybackStart(
    $scope: GlobalScope,
    reportingParams: PlaybackProgressInfo
): Promise<void> {
    // it's just "reporting" that the playback is starting
    // but it's also disabling the rotating backdrops
    // in the line below.
    // TODO move the responsibility to the caller.
    DocumentManager.clearBackdropInterval();

    broadcastToMessageBus({
        //TODO: convert these to use a defined type in the type field
        data: getSenderReportingData($scope, reportingParams),
        type: 'playbackstart'
    });

    restartPingInterval($scope, reportingParams);

    return JellyfinApi.authAjax('Sessions/Playing', {
        contentType: 'application/json',
        data: JSON.stringify(reportingParams),
        type: 'POST'
    });
}

/**
 * Report to the server the progress of the playback.
 *
 * @param $scope - global scope
 * @param reportingParams - parameters for jellyfin
 * @param reportToServer - if jellyfin should be informed
 * @param broadcastEventName - name of event to send to the cast sender
 * @returns Promise for the http request
 */
export function reportPlaybackProgress(
    $scope: GlobalScope,
    reportingParams: PlaybackProgressInfo,
    reportToServer = true,
    broadcastEventName = 'playbackprogress'
): Promise<void> {
    broadcastToMessageBus({
        data: getSenderReportingData($scope, reportingParams),
        type: broadcastEventName
    });

    if (reportToServer === false) {
        return Promise.resolve();
    }

    restartPingInterval($scope, reportingParams);
    lastTranscoderPing = new Date().getTime();

    return JellyfinApi.authAjax('Sessions/Playing/Progress', {
        contentType: 'application/json',
        data: JSON.stringify(reportingParams),
        type: 'POST'
    });
}

/**
 * Report to the server that playback has stopped.
 *
 * @param $scope - global scope
 * @param reportingParams - parameters to send to the server
 * @returns promise for waiting for the request
 */
export function reportPlaybackStopped(
    $scope: GlobalScope,
    reportingParams: PlaybackProgressInfo
): Promise<void> {
    stopPingInterval();

    broadcastToMessageBus({
        data: getSenderReportingData($scope, reportingParams),
        type: 'playbackstop'
    });

    return JellyfinApi.authAjax('Sessions/Playing/Stopped', {
        contentType: 'application/json',
        data: JSON.stringify(reportingParams),
        type: 'POST'
    });
}

/**
 * This keeps the session alive when playback is paused by refreshing the server.
 * /Sessions/Playing/Progress does work but may not be called during pause.
 * The web client calls that during pause, but this endpoint gets the job done
 * as well.
 *
 * @param reportingParams - progress information to carry
 * @returns promise for waiting for the request
 */
export function pingTranscoder(
    reportingParams: PlaybackProgressInfo
): Promise<void> {
    const now = new Date().getTime();

    // 10s is the timeout value, so use half that to report often enough
    if (now - lastTranscoderPing < 5000) {
        console.debug('Skipping ping due to recent progress check-in');

        return new Promise((resolve) => {
            resolve(undefined);
        });
    }

    lastTranscoderPing = new Date().getTime();

    // 10.7 oddly wants it as a query string parameter. This is a server bug for now.
    return JellyfinApi.authAjax(
        `Sessions/Playing/Ping?playSessionId=${reportingParams.PlaySessionId}`,
        {
            contentType: 'application/json',
            data: JSON.stringify({
                // jellyfin <= 10.6 wants it in the post data.
                PlaySessionId: reportingParams.PlaySessionId
            }),
            type: 'POST'
        }
    );
}

/**
 * Update the context about the item we are playing.
 *
 * @param $scope - global context
 * @param customData - data to set on $scope
 * @param serverItem - item that is playing
 */
export function load(
    $scope: GlobalScope,
    customData: PlaybackProgressInfo,
    serverItem: BaseItemDto
): void {
    resetPlaybackScope($scope);

    extend($scope, customData);

    $scope.item = serverItem;

    DocumentManager.setAppStatus('backdrop');
    $scope.mediaType = serverItem?.MediaType;
}

/**
 * Tell the media manager to play and switch back into the correct view for Audio at least
 * It's really weird and I don't get the 20ms delay.
 *
 * I also don't get doing nothing based on the currently visible app status
 *
 * TODO: rename these
 *
 * @param $scope - global scope
 */
export function play($scope: GlobalScope): void {
    if (
        DocumentManager.getAppStatus() == 'backdrop' ||
        DocumentManager.getAppStatus() == 'playing-with-controls' ||
        DocumentManager.getAppStatus() == 'playing' ||
        DocumentManager.getAppStatus() == 'audio'
    ) {
        setTimeout(() => {
            window.mediaManager.play();

            if ($scope.mediaType == 'Audio') {
                DocumentManager.setAppStatus('audio');
            } else {
                DocumentManager.setAppStatus('playing-with-controls');
            }
        }, 20);
    }
}

/**
 * Don't actually stop, just show the idle view after 20ms
 */
export function stop(): void {
    setTimeout(() => {
        DocumentManager.setAppStatus('waiting');
    }, 20);
}

/**
 * @param item
 * @param maxBitrate
 * @param deviceProfile
 * @param startPosition
 * @param mediaSourceId
 * @param audioStreamIndex
 * @param subtitleStreamIndex
 * @param liveStreamId
 */
export function getPlaybackInfo(
    item: BaseItemDto,
    maxBitrate: number,
    deviceProfile: DeviceProfile,
    startPosition: number,
    mediaSourceId: string,
    audioStreamIndex: number,
    subtitleStreamIndex: number,
    liveStreamId: string | null = null
): Promise<any> {
    const postData = {
        DeviceProfile: deviceProfile
    };

    // TODO: PlayRequestQuery might not be the proper type for this
    const query: PlayRequestQuery = {
        MaxStreamingBitrate: maxBitrate,
        StartTimeTicks: startPosition || 0,
        UserId: JellyfinApi.userId ?? undefined
    };

    if (audioStreamIndex != null) {
        query.AudioStreamIndex = audioStreamIndex;
    }

    if (subtitleStreamIndex != null) {
        query.SubtitleStreamIndex = subtitleStreamIndex;
    }

    if (mediaSourceId) {
        query.MediaSourceId = mediaSourceId;
    }

    if (liveStreamId) {
        query.LiveStreamId = liveStreamId;
    }

    return JellyfinApi.authAjax(`Items/${item.Id}/PlaybackInfo`, {
        contentType: 'application/json',
        data: JSON.stringify(postData),
        dataType: 'json',
        query: query,
        type: 'POST'
    });
}

/**
 * @param item
 * @param playSessionId
 * @param maxBitrate
 * @param deviceProfile
 * @param startPosition
 * @param mediaSource
 * @param audioStreamIndex
 * @param subtitleStreamIndex
 */
export function getLiveStream(
    item: BaseItemDto,
    playSessionId: string,
    maxBitrate: number,
    deviceProfile: DeviceProfile,
    startPosition: number,
    mediaSource: MediaSourceInfo,
    audioStreamIndex: number | null,
    subtitleStreamIndex: number | null
): Promise<LiveStreamResponse> {
    const postData = {
        DeviceProfile: deviceProfile,
        OpenToken: mediaSource.OpenToken
    };

    const query: PlayRequestQuery = {
        ItemId: item.Id,
        MaxStreamingBitrate: maxBitrate,
        PlaySessionId: playSessionId,
        StartTimeTicks: startPosition || 0,
        UserId: JellyfinApi.userId ?? undefined
    };

    if (audioStreamIndex != null) {
        query.AudioStreamIndex = audioStreamIndex;
    }

    if (subtitleStreamIndex != null) {
        query.SubtitleStreamIndex = subtitleStreamIndex;
    }

    return JellyfinApi.authAjax('LiveStreams/Open', {
        contentType: 'application/json',
        data: JSON.stringify(postData),
        dataType: 'json',
        query: query,
        type: 'POST'
    });
}

/**
 * Get download speed based on the jellyfin bitratetest api.
 *
 * The API has a 10MB limit.
 *
 * @param byteSize - number of bytes to request
 * @returns the bitrate in bits/s
 */
export async function getDownloadSpeed(byteSize: number): Promise<number> {
    const path = `Playback/BitrateTest?size=${byteSize}`;

    const now = new Date().getTime();

    await JellyfinApi.authAjax(path, {
        timeout: 5000,
        type: 'GET'
    });

    const responseTimeSeconds = (new Date().getTime() - now) / 1000;
    const bytesPerSecond = byteSize / responseTimeSeconds;
    const bitrate = Math.round(bytesPerSecond * 8);

    return bitrate;
}

/**
 * Function to detect the bitrate.
 * It first tries 1MB and if bitrate is above 1Mbit/s it tries again with 2.4MB.
 *
 * @returns bitrate in bits/s
 */
export async function detectBitrate(): Promise<number> {
    // First try a small amount so that we don't hang up their mobile connection

    let bitrate = await getDownloadSpeed(1000000);

    if (bitrate < 1000000) {
        return Math.round(bitrate * 0.8);
    }

    bitrate = await getDownloadSpeed(2400000);

    return Math.round(bitrate * 0.8);
}

/**
 * Tell Jellyfin to kill off our active transcoding session
 *
 * @param $scope - Global scope variable
 * @returns Promise for the http request to go through
 */
export function stopActiveEncodings($scope: GlobalScope): Promise<void> {
    const options = {
        deviceId: window.deviceInfo.deviceId,
        PlaySessionId: undefined
    };

    if ($scope.playSessionId) {
        options.PlaySessionId = $scope.playSessionId;
    }

    return JellyfinApi.authAjax('Videos/ActiveEncodings', {
        query: options,
        type: 'DELETE'
    });
}<|MERGE_RESOLUTION|>--- conflicted
+++ resolved
@@ -16,10 +16,7 @@
 
 import { GlobalScope } from '../types/global';
 import { JellyfinApi } from './jellyfinApi';
-<<<<<<< HEAD
-=======
 import { DocumentManager } from './documentManager';
->>>>>>> 571e453a
 
 interface PlayRequestQuery extends PlayRequest {
     UserId?: string;
