import type {
    CodecProfile,
    ContainerProfile,
    DeviceProfile,
    DirectPlayProfile,
    ProfileCondition,
    ResponseProfile,
    SubtitleProfile,
    TranscodingProfile
} from '@jellyfin/sdk/lib/generated-client';
import { CodecType } from '@jellyfin/sdk/lib/generated-client/models/codec-type';
import { DlnaProfileType } from '@jellyfin/sdk/lib/generated-client/models/dlna-profile-type';
import { EncodingContext } from '@jellyfin/sdk/lib/generated-client/models/encoding-context';
import { ProfileConditionType } from '@jellyfin/sdk/lib/generated-client/models/profile-condition-type';
import { ProfileConditionValue } from '@jellyfin/sdk/lib/generated-client/models/profile-condition-value';
import { SubtitleDeliveryMethod } from '@jellyfin/sdk/lib/generated-client/models/subtitle-delivery-method';

import { deviceIds, getActiveDeviceId } from './castDevices';

import {
    hasSurroundSupport,
    hasTextTrackSupport,
    hasVP8Support,
    hasVP9Support,
    getMaxWidthSupport,
    getH264ProfileSupport,
    getH264LevelSupport,
    getH265ProfileSupport,
    getH265LevelSupport,
    getSupportedVPXVideoCodecs,
    getSupportedMP4VideoCodecs,
    getSupportedMP4AudioCodecs,
    getSupportedHLSVideoCodecs,
    getSupportedHLSAudioCodecs,
    getSupportedWebMAudioCodecs,
    getSupportedAudioCodecs
} from './codecSupportHelper';

interface ProfileOptions {
    enableHls: boolean;
    bitrateSetting: number;
}

let profileOptions: ProfileOptions;
let currentDeviceId: number;

/**
 * Create and return a new ProfileCondition
 *
 * @param Property - What property the condition should test.
 * @param Condition - The condition to test the values for.
 * @param Value - The value to compare against.
 * @param [IsRequired] - Don't permit unknown values
 * @returns A profile condition created from the parameters.
 */
function createProfileCondition(
    Property: ProfileConditionValue,
    Condition: ProfileConditionType,
    Value: string,
    IsRequired = false
): ProfileCondition {
    return {
        Condition,
        IsRequired,
        Property,
        Value
    };
}

/**
 * Get container profiles
 *
 * @todo Why does this always return an empty array?
 * @returns Container profiles.
 */
function getContainerProfiles(): Array<ContainerProfile> {
    return [];
}

/**
 * Get response profiles
 *
 * @returns Response profiles.
 */
function getResponseProfiles(): Array<ResponseProfile> {
    // This seems related to DLNA, it might not be needed?
    return [
        {
            Container: 'm4v',
            MimeType: 'video/mp4',
            Type: DlnaProfileType.Video
        }
    ];
}

/**
 * @returns Direct play profiles.
 */
function getDirectPlayProfiles(): Array<DirectPlayProfile> {
    const DirectPlayProfiles: Array<DirectPlayProfile> = [];

    if (currentDeviceId !== deviceIds.AUDIO) {
        const mp4VideoCodecs = getSupportedMP4VideoCodecs();
        const mp4AudioCodecs = getSupportedMP4AudioCodecs();
        const vpxVideoCodecs = getSupportedVPXVideoCodecs();
        const webmAudioCodecs = getSupportedWebMAudioCodecs();

        for (const codec of vpxVideoCodecs) {
            DirectPlayProfiles.push({
                AudioCodec: webmAudioCodecs.join(','),
                Container: 'webm',
                Type: DlnaProfileType.Video,
                VideoCodec: codec
            });
        }

        DirectPlayProfiles.push({
            AudioCodec: mp4AudioCodecs.join(','),
            Container: 'mp4,m4v',
            Type: DlnaProfileType.Video,
            VideoCodec: mp4VideoCodecs.join(',')
        });
    }

    const supportedAudio = getSupportedAudioCodecs();

    for (const audioFormat of supportedAudio) {
        if (audioFormat === 'mp3') {
            DirectPlayProfiles.push({
                AudioCodec: audioFormat,
                Container: audioFormat,
                Type: DlnaProfileType.Audio
            });
        } else if (audioFormat === 'webma') {
            DirectPlayProfiles.push({
                Container: 'webma,webm',
                Type: DlnaProfileType.Audio
            });
        } else {
            DirectPlayProfiles.push({
                Container: audioFormat,
                Type: DlnaProfileType.Audio
            });
        }

        // aac also appears in the m4a and m4b container
        if (audioFormat === 'aac') {
            DirectPlayProfiles.push({
                AudioCodec: audioFormat,
                Container: 'm4a,m4b',
                Type: DlnaProfileType.Audio
            });
        }
    }

    return DirectPlayProfiles;
}

/**
 * Get codec profiles
 *
 * @returns Codec profiles.
 */
function getCodecProfiles(): Array<CodecProfile> {
    const CodecProfiles: Array<CodecProfile> = [];

    const audioConditions: CodecProfile = {
        Codec: 'flac',
        Conditions: [
            createProfileCondition(
                ProfileConditionValue.AudioSampleRate,
                ProfileConditionType.LessThanEqual,
                '96000'
            ),
            createProfileCondition(
                ProfileConditionValue.AudioBitDepth,
                ProfileConditionType.LessThanEqual,
                '24'
            )
        ],
        Type: CodecType.Audio
    };

    CodecProfiles.push(audioConditions);

    // If device is audio only, don't add all the video related stuff
    if (currentDeviceId == deviceIds.AUDIO) {
        return CodecProfiles;
    }

    const aacConditions: CodecProfile = {
        Codec: 'aac',
        Conditions: [
            // Not sure what secondary audio means in this context. Multiple audio tracks?
            createProfileCondition(
                ProfileConditionValue.IsSecondaryAudio,
                ProfileConditionType.Equals,
                'false'
            ),
            createProfileCondition(
                ProfileConditionValue.IsSecondaryAudio,
                ProfileConditionType.LessThanEqual,
                '2'
            )
        ],
        Type: CodecType.VideoAudio
    };

    CodecProfiles.push(aacConditions);

<<<<<<< HEAD
    const maxWidth: number = getMaxWidthSupport(currentDeviceId);
    const h264Level: number = getH264LevelSupport(currentDeviceId);
    const h264Profile: string = getH264ProfileSupport(currentDeviceId);
=======
    const h26xLevel: number = getH26xLevelSupport(currentDeviceId);
    const h26xProfile: string = getH26xProfileSupport(currentDeviceId);
>>>>>>> 625171d1

    const h264Conditions: CodecProfile = {
        Codec: 'h264',
        Conditions: [
            createProfileCondition(
                ProfileConditionValue.IsAnamorphic,
                ProfileConditionType.NotEquals,
                'true'
            ),
            createProfileCondition(
                ProfileConditionValue.VideoProfile,
                ProfileConditionType.EqualsAny,
                h264Profile
            ),
            createProfileCondition(
                ProfileConditionValue.VideoLevel,
                ProfileConditionType.LessThanEqual,
                h264Level.toString()
            ),
            createProfileCondition(
                ProfileConditionValue.Width,
                ProfileConditionType.LessThanEqual,
                getMaxWidthSupport(currentDeviceId, 'h264').toString(),
                true
            )
        ],
        Type: CodecType.Video
    };

    CodecProfiles.push(h264Conditions);

    const h265Level: number = getH265LevelSupport(currentDeviceId);
    const h265Profile: string = getH265ProfileSupport(currentDeviceId);

    const h265Conditions: CodecProfile = {
        Codec: 'h265',
        Conditions: [
            createProfileCondition(
                ProfileConditionValue.IsAnamorphic,
                ProfileConditionType.NotEquals,
                'true'
            ),
            createProfileCondition(
                ProfileConditionValue.VideoProfile,
                ProfileConditionType.EqualsAny,
                h265Profile
            ),
            createProfileCondition(
                ProfileConditionValue.VideoLevel,
                ProfileConditionType.LessThanEqual,
                h265Level.toString()
            ),
            createProfileCondition(
                ProfileConditionValue.Width,
                ProfileConditionType.LessThanEqual,
                maxWidth.toString(),
                true
            )
        ],
        Type: CodecType.Video
    };

    CodecProfiles.push(h265Conditions);

    const videoConditions: CodecProfile = {
        Conditions: [
            createProfileCondition(
                ProfileConditionValue.Width,
                ProfileConditionType.LessThanEqual,
                getMaxWidthSupport(currentDeviceId).toString(),
                true
            )
        ],
        Type: CodecType.Video
    };

    CodecProfiles.push(videoConditions);

    const videoAudioConditions: CodecProfile = {
        Conditions: [
            createProfileCondition(
                ProfileConditionValue.IsSecondaryAudio,
                ProfileConditionType.Equals,
                'false'
            )
        ],
        Type: CodecType.VideoAudio
    };

    CodecProfiles.push(videoAudioConditions);

    return CodecProfiles;
}

/**
 * Get transcoding profiles
 *
 * @returns Transcoding profiles.
 */
function getTranscodingProfiles(): Array<TranscodingProfile> {
    const TranscodingProfiles: Array<TranscodingProfile> = [];

    const hlsAudioCodecs = getSupportedHLSAudioCodecs();
    const audioChannels: number = hasSurroundSupport() ? 6 : 2;

    if (profileOptions.enableHls !== false) {
        TranscodingProfiles.push({
            AudioCodec: hlsAudioCodecs.join(','),
            BreakOnNonKeyFrames: false,
            Container: 'ts',
            Context: EncodingContext.Streaming,
            MaxAudioChannels: audioChannels.toString(),
            MinSegments: 1,
            Protocol: 'hls',
            Type: DlnaProfileType.Audio
        });
    }

    const supportedAudio = getSupportedAudioCodecs();

    // audio only profiles here
    for (const audioFormat of supportedAudio) {
        TranscodingProfiles.push({
            AudioCodec: audioFormat,
            Container: audioFormat,
            Context: EncodingContext.Streaming,
            MaxAudioChannels: audioChannels.toString(),
            Protocol: 'http',
            Type: DlnaProfileType.Audio
        });
    }

    // If device is audio only, don't add all the video related stuff
    if (currentDeviceId == deviceIds.AUDIO) {
        return TranscodingProfiles;
    }

    const hlsVideoCodecs = getSupportedHLSVideoCodecs();

    if (
        hlsVideoCodecs.length &&
        hlsAudioCodecs.length &&
        profileOptions.enableHls !== false
    ) {
        TranscodingProfiles.push({
            AudioCodec: hlsAudioCodecs.join(','),
            BreakOnNonKeyFrames: false,
            Container: 'ts',
            Context: EncodingContext.Streaming,
            MaxAudioChannels: audioChannels.toString(),
            MinSegments: 1,
            Protocol: 'hls',
            Type: DlnaProfileType.Video,
            VideoCodec: hlsVideoCodecs.join(',')
        });
    }

    if (hasVP8Support() || hasVP9Support()) {
        TranscodingProfiles.push({
            AudioCodec: 'vorbis',
            Container: 'webm',
            Context: EncodingContext.Streaming,
            // If audio transcoding is needed, limit channels to number of physical audio channels
            // Trying to transcode to 5 channels when there are only 2 speakers generally does not sound good
            MaxAudioChannels: audioChannels.toString(),
            Protocol: 'http',
            Type: DlnaProfileType.Video,
            VideoCodec: 'vpx'
        });
    }

    return TranscodingProfiles;
}

/**
 * Get subtitle profiles
 *
 * @returns Subtitle profiles.
 */
function getSubtitleProfiles(): Array<SubtitleProfile> {
    const subProfiles: Array<SubtitleProfile> = [];

    if (hasTextTrackSupport(currentDeviceId)) {
        subProfiles.push({
            Format: 'vtt',
            Method: SubtitleDeliveryMethod.External
        });

        subProfiles.push({
            Format: 'vtt',
            Method: SubtitleDeliveryMethod.Hls
        });
    }

    return subProfiles;
}

/**
 * Creates a device profile containing supported codecs for the active Cast device.
 * @param options - Profile options
 * @returns Device profile.
 */
export function getDeviceProfile(options: ProfileOptions): DeviceProfile {
    profileOptions = options;
    currentDeviceId = getActiveDeviceId();

    // MaxStaticBitrate seems to be for offline sync only
    const profile: DeviceProfile = {
        MaxStaticBitrate: options.bitrateSetting,
        MaxStreamingBitrate: options.bitrateSetting,
        MusicStreamingTranscodingBitrate: Math.min(
            options.bitrateSetting,
            192000
        )
    };

    profile.DirectPlayProfiles = getDirectPlayProfiles();
    profile.TranscodingProfiles = getTranscodingProfiles();
    profile.ContainerProfiles = getContainerProfiles();
    profile.CodecProfiles = getCodecProfiles();
    profile.SubtitleProfiles = getSubtitleProfiles();
    profile.ResponseProfiles = getResponseProfiles();

    return profile;
}

export default getDeviceProfile;<|MERGE_RESOLUTION|>--- conflicted
+++ resolved
@@ -208,14 +208,9 @@
 
     CodecProfiles.push(aacConditions);
 
-<<<<<<< HEAD
     const maxWidth: number = getMaxWidthSupport(currentDeviceId);
     const h264Level: number = getH264LevelSupport(currentDeviceId);
     const h264Profile: string = getH264ProfileSupport(currentDeviceId);
-=======
-    const h26xLevel: number = getH26xLevelSupport(currentDeviceId);
-    const h26xProfile: string = getH26xProfileSupport(currentDeviceId);
->>>>>>> 625171d1
 
     const h264Conditions: CodecProfile = {
         Codec: 'h264',
