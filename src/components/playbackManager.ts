import {
<<<<<<< HEAD
    getIntros,
=======
    getNextPlaybackItemInfo,
>>>>>>> c5b01652
    broadcastConnectionErrorMessage,
    createStreamInfo
} from '../helpers';

import {
    getPlaybackInfo,
    getLiveStream,
    load,
    stopPingInterval
} from './jellyfinActions';
import { getDeviceProfile } from './deviceprofileBuilder';

import {
    onStopPlayerBeforePlaybackDone,
    getMaxBitrate,
    getOptimalMediaSource,
    showPlaybackInfoErrorMessage,
    checkDirectPlay,
    createMediaInformation
} from './maincontroller';

import { DocumentManager } from './documentManager';
import { BaseItemDto } from '~/api/generated/models/base-item-dto';
import { MediaSourceInfo } from '~/api/generated/models/media-source-info';

import { ItemIndex } from '~/types/global';

export abstract class PlaybackManager {
    private static playerManager: framework.PlayerManager;
    private static activePlaylist: Array<BaseItemDto>;
    private static activePlaylistIndex: number;

    static setPlayerManager(playerManager: framework.PlayerManager): void {
        // Parameters
        this.playerManager = playerManager;

        this.resetPlaylist();
    }

    /* This is used to check if we can switch to
     * some other info overlay.
     *
     * Returns true when playing or paused.
     * (before: true only when playing)
     * */
    static isPlaying(): boolean {
        return (
            this.playerManager.getPlayerState() ===
                cast.framework.messages.PlayerState.PLAYING ||
            this.playerManager.getPlayerState() ===
                cast.framework.messages.PlayerState.PAUSED
        );
    }

    static async playFromOptions(options: any): Promise<void> {
        const firstItem = options.items[0];

        if (options.startPositionTicks || firstItem.MediaType !== 'Video') {
            return this.playFromOptionsInternal(options);
        }

        return this.playFromOptionsInternal(options);
    }

    private static playFromOptionsInternal(options: any): Promise<void> {
        const stopPlayer =
            this.activePlaylist && this.activePlaylist.length > 0;

        this.activePlaylist = options.items;
        this.activePlaylistIndex = options.startIndex || 0;

        console.log('Loaded new playlist:', this.activePlaylist);

        // When starting playback initially, don't use
        // the next item facility.
        return this.playItem(options, stopPlayer);
    }

    // add item to playlist
    static enqueue(item: BaseItemDto): void {
        this.activePlaylist.push(item);
    }

    static resetPlaylist(): void {
        this.activePlaylistIndex = -1;
        this.activePlaylist = [];
    }

    // If there are items in the queue after the current one
    static hasNextItem(): boolean {
        return this.activePlaylistIndex < this.activePlaylist.length - 1;
    }

    // If there are items in the queue before the current one
    static hasPrevItem(): boolean {
        return this.activePlaylistIndex > 0;
    }

    static playNextItem(options: any = {}, stopPlayer = false): boolean {
        const nextItemInfo = this.getNextPlaybackItemInfo();

        if (nextItemInfo) {
            this.activePlaylistIndex = nextItemInfo.index;

            this.playItem(options, stopPlayer);

            return true;
        }

        return false;
    }

    static playPreviousItem(options: any = {}): boolean {
        if (this.activePlaylist && this.activePlaylistIndex > 0) {
            this.activePlaylistIndex--;

            this.playItem(options, true);

            return true;
        }

        return false;
    }

    // play item from playlist
    private static async playItem(
        options: any,
        stopPlayer = false
    ): Promise<void> {
        if (stopPlayer) {
            this.stop();
        }

        const item = this.activePlaylist[this.activePlaylistIndex];

        console.log(`Playing index ${this.activePlaylistIndex}`, item);

        return await onStopPlayerBeforePlaybackDone(item, options);
    }

    // Would set private, but some refactorings need to happen first.
    static async playItemInternal(
        item: BaseItemDto,
        options: any
    ): Promise<void> {
        $scope.isChangingStream = false;
        DocumentManager.setAppStatus('loading');

        const maxBitrate = await getMaxBitrate();
        const deviceProfile = getDeviceProfile({
            bitrateSetting: maxBitrate,
            enableHls: true
        });
        const playbackInfo = await getPlaybackInfo(
            item,
            maxBitrate,
            deviceProfile,
            options.startPositionTicks,
            options.mediaSourceId,
            options.audioStreamIndex,
            options.subtitleStreamIndex,
            options.liveStreamId
        ).catch(broadcastConnectionErrorMessage);

        if (playbackInfo.ErrorCode) {
            return showPlaybackInfoErrorMessage(playbackInfo.ErrorCode);
        }

        const mediaSource = await getOptimalMediaSource(
            playbackInfo.MediaSources
        );

        if (!mediaSource) {
            return showPlaybackInfoErrorMessage('NoCompatibleStream');
        }

        let itemToPlay = mediaSource;

        if (mediaSource.RequiresOpening) {
            const openLiveStreamResult = await getLiveStream(
                item,
                playbackInfo.PlaySessionId,
                maxBitrate,
                deviceProfile,
                options.startPositionTicks,
                mediaSource,
                null,
                null
            );

            if (openLiveStreamResult.MediaSource) {
                checkDirectPlay(openLiveStreamResult.MediaSource);
                itemToPlay = openLiveStreamResult.MediaSource;
            }
        }

        this.playMediaSource(
            playbackInfo.PlaySessionId,
            item,
            itemToPlay,
            options
        );
    }

    private static playMediaSource(
        playSessionId: string,
        item: BaseItemDto,
        mediaSource: MediaSourceInfo,
        options: any
    ): void {
        DocumentManager.setAppStatus('loading');

        const streamInfo = createStreamInfo(
            item,
            mediaSource,
            options.startPositionTicks
        );

        const mediaInfo = createMediaInformation(
            playSessionId,
            item,
            streamInfo
        );
        const loadRequestData = new cast.framework.messages.LoadRequestData();

        loadRequestData.media = mediaInfo;
        loadRequestData.autoplay = true;

        // If we should seek at the start, translate it
        // to seconds and give it to loadRequestData :)
        if (mediaInfo.customData.startPositionTicks > 0) {
            loadRequestData.currentTime =
                mediaInfo.customData.startPositionTicks / 10000000;
        }

        load($scope, mediaInfo.customData, item);
        this.playerManager.load(loadRequestData);

        console.log(`setting src to ${streamInfo.url}`);
        $scope.PlaybackMediaSource = mediaSource;

        $scope.mediaSource = mediaSource;
        $scope.audioStreamIndex = streamInfo.audioStreamIndex;
        $scope.subtitleStreamIndex = streamInfo.subtitleStreamIndex;

        DocumentManager.setPlayerBackdrop(item);

        // We use false as we do not want to broadcast the new status yet
        // we will broadcast manually when the media has been loaded, this
        // is to be sure the duration has been updated in the media element
        this.playerManager.setMediaInformation(mediaInfo, false);
    }

    /**
     * stop playback, as requested by the client
     */
    static stop(): void {
        this.playerManager.stop();
        // onStopped will be called when playback comes to a halt.
    }

    /**
     * Called when media stops playing.
     * TODO avoid doing this between tracks in a playlist
     */
    static onStopped(): void {
        if (this.getNextPlaybackItemInfo()) {
            $scope.playNextItem = true;
        } else {
            $scope.playNextItem = false;

            DocumentManager.setAppStatus('waiting');

            stopPingInterval();

            DocumentManager.startBackdropInterval();
        }
    }

    /**
     * Get information about the next item to play from window.playlist
     *
     * @returns item and index, or null to end playback
     */
    static getNextPlaybackItemInfo(): ItemIndex | null {
        if (this.activePlaylist.length < 1) {
            return null;
        }

        let newIndex: number;

        if (this.activePlaylistIndex < 0) {
            // negative = play the first item
            newIndex = 0;
        } else {
            switch (window.repeatMode) {
                case 'RepeatOne':
                    newIndex = this.activePlaylistIndex;
                    break;
                case 'RepeatAll':
                    newIndex = this.activePlaylistIndex + 1;

                    if (newIndex >= this.activePlaylist.length) {
                        newIndex = 0;
                    }

                    break;
                default:
                    newIndex = this.activePlaylistIndex + 1;
                    break;
            }
        }

        if (newIndex < this.activePlaylist.length) {
            return {
                index: newIndex,
                item: this.activePlaylist[newIndex]
            };
        }

        return null;
    }
}<|MERGE_RESOLUTION|>--- conflicted
+++ resolved
@@ -1,9 +1,6 @@
 import {
-<<<<<<< HEAD
     getIntros,
-=======
     getNextPlaybackItemInfo,
->>>>>>> c5b01652
     broadcastConnectionErrorMessage,
     createStreamInfo
 } from '../helpers';
@@ -52,9 +49,9 @@
     static isPlaying(): boolean {
         return (
             this.playerManager.getPlayerState() ===
-                cast.framework.messages.PlayerState.PLAYING ||
+            cast.framework.messages.PlayerState.PLAYING ||
             this.playerManager.getPlayerState() ===
-                cast.framework.messages.PlayerState.PAUSED
+            cast.framework.messages.PlayerState.PAUSED
         );
     }
 
